{
  "name": "article-bookmarklet-service",
  "version": "1.0.0",
  "description": "Cloud service that sends articles to both Kindle and Zotero via bookmarklet",
  "main": "src/server.js",
  "scripts": {
    "start": "./start-simple.sh",
    "dev": "node --watch src/server.js",
    "test": "npm run test:extract && npm run test:fixtures",
    "test:extract": "node test/dev-scripts/test-extraction.js && node test/dev-scripts/test-extraction-with-fivefilters.js",
<<<<<<< HEAD
    "test:pdf": "node test/validate-extraction.js test-cases/pdf-references",
=======
    "test:fixtures": "node test/dev-scripts/test-pagination-fixtures.js && node test/dev-scripts/test-debug-media-fixtures.js",
>>>>>>> 92dbdefd
    "sync:goldens": "node scripts/sync-goldens.js",
    "lint": "npx eslint src/**/*.js public/**/*.js --ignore-pattern node_modules/",
    "lint:fix": "npx eslint src/**/*.js public/**/*.js --fix --ignore-pattern node_modules/",
    "update:site-configs": "git subtree pull --prefix=site-configs https://github.com/fivefilters/ftr-site-config master --squash"
  },
  "dependencies": {
    "@mozilla/readability": "^0.4.4",
    "adm-zip": "^0.5.16",
    "axios": "^1.6.2",
    "dotenv": "^17.2.1",
    "epub-gen": "^0.1.0",
    "express": "^4.18.2",
    "form-data": "^4.0.0",
    "jsdom": "^23.0.1",
    "jsonwebtoken": "^9.0.2",
    "jszip": "^3.10.1",
    "nodemailer": "^6.9.7",
    "nodepub": "^3.2.1"
  },
  "engines": {
    "node": ">=18"
  },
  "devDependencies": {
    "puppeteer": "^24.16.2"
  }
}<|MERGE_RESOLUTION|>--- conflicted
+++ resolved
@@ -8,11 +8,8 @@
     "dev": "node --watch src/server.js",
     "test": "npm run test:extract && npm run test:fixtures",
     "test:extract": "node test/dev-scripts/test-extraction.js && node test/dev-scripts/test-extraction-with-fivefilters.js",
-<<<<<<< HEAD
+    "test:fixtures": "node test/dev-scripts/test-pagination-fixtures.js && node test/dev-scripts/test-debug-media-fixtures.js",
     "test:pdf": "node test/validate-extraction.js test-cases/pdf-references",
-=======
-    "test:fixtures": "node test/dev-scripts/test-pagination-fixtures.js && node test/dev-scripts/test-debug-media-fixtures.js",
->>>>>>> 92dbdefd
     "sync:goldens": "node scripts/sync-goldens.js",
     "lint": "npx eslint src/**/*.js public/**/*.js --ignore-pattern node_modules/",
     "lint:fix": "npx eslint src/**/*.js public/**/*.js --fix --ignore-pattern node_modules/",

--- conflicted
+++ resolved
@@ -1,10 +1,4 @@
 {
-<<<<<<< HEAD
-  "name": "Sapienism — Burning Bridges, Skipping Stones",
-  "url": "https://www.sapienism.com/post/burning-bridges-skipping-stones",
-  "notes": "Issue #36 - Zotero attachment upload issue, extraction works correctly (full content refresh)",
-  "htmlFile": "sapienism-burning-bridges.html"
-=======
   "name": "Sapienism - Burning Bridges, Skipping Stones",
   "url": "https://www.sapienism.com/post/burning-bridges-skipping-stones",
   "htmlFile": "sapienism-burning-bridges.html",
@@ -14,8 +8,5 @@
     "the record is 88"
   ],
   "minLength": 5000,
-  "notes": "Raw HTML snapshot captured from sapienism.com (curl).",
-  "addedDate": "2025-08-02",
-  "status": "solved"
->>>>>>> 4615b732
+  "notes": "Issue #36 - Zotero attachment upload issue; raw HTML snapshot captured from sapienism.com (curl)."
 }
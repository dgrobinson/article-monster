--- conflicted
+++ resolved
@@ -220,7 +220,6 @@
       } else if (typeof testCase.content === 'string' && testCase.content.length > 0) {
         testCase.htmlContent = testCase.content;
       }
-<<<<<<< HEAD
       testCase.priority = priority;
       testCase.caseId = caseId;
       testCase.caseDir = dirPath;
@@ -236,32 +235,6 @@
     console.log('\n❌ Schema validation errors:');
     for (const err of errors) {
       console.log(`  - ${err}`);
-=======
-      if (!testCase.name || (!testCase.htmlPath && !testCase.htmlContent)) {
-        continue;
-      }
-      testCase.priority = 'UNSOLVED';
-      testCases.push(testCase);
-    }
-  }
-  
-  // Load solved cases (regression tests)
-  const solvedDir = path.join(repoRoot, 'test-cases', 'solved');
-  if (fs.existsSync(solvedDir)) {
-    const files = fs.readdirSync(solvedDir).filter(f => f.endsWith('.json'));
-    for (const file of files) {
-      const testCase = JSON.parse(fs.readFileSync(path.join(solvedDir, file), 'utf8'));
-      if (testCase.htmlFile) {
-        testCase.htmlPath = path.join(solvedDir, testCase.htmlFile);
-      } else if (typeof testCase.content === 'string' && testCase.content.length > 0) {
-        testCase.htmlContent = testCase.content;
-      }
-      if (!testCase.name || (!testCase.htmlPath && !testCase.htmlContent)) {
-        continue;
-      }
-      testCase.priority = 'SOLVED';
-      testCases.push(testCase);
->>>>>>> 92dbdefd
     }
     process.exit(1);
   }
@@ -292,7 +265,6 @@
 
   const expectedEpubPath = resolveExpectedEpubPath(testCase);
   const htmlExists = testCase.htmlPath ? fs.existsSync(testCase.htmlPath) : false;
-<<<<<<< HEAD
   const htmlContent = testCase.htmlContent;
 
   if (!htmlExists && !htmlContent) {
@@ -315,24 +287,6 @@
           const found = plainText.toLowerCase().includes(String(phrase).toLowerCase());
           console.log(`${found ? '✅' : '❌'} ${found ? 'Found' : 'Missing'}: "${phrase}"`);
           if (!found) allPhrasesFound = false;
-=======
-  const htmlFileBase = testCase.htmlPath
-    ? path.basename(testCase.htmlPath, path.extname(testCase.htmlPath))
-    : null;
-  const expectedEpubPath = testCase.htmlPath
-    ? path.join(path.dirname(testCase.htmlPath), htmlFileBase + '.expected.epub')
-    : null;
-
-  if (!htmlExists && expectedEpubPath && fs.existsSync(expectedEpubPath)) {
-    console.log(`ℹ️ No HTML found, running EPUB-only validation using golden: ${expectedEpubPath}`);
-    try {
-      const zip = new AdmZip(expectedEpubPath);
-      const entries = zip.getEntries();
-      let expectedXhtml = '';
-      entries.forEach(entry => {
-        if (entry.entryName.endsWith('.xhtml') || entry.entryName.endsWith('.html')) {
-          expectedXhtml += zip.readAsText(entry);
->>>>>>> 92dbdefd
         }
 
         return { status: allPhrasesFound && lengthOk ? 'pass' : 'fail' };
@@ -379,12 +333,8 @@
     return { status: 'fail' };
   }
 
-<<<<<<< HEAD
   const { expectedPhrases, minLength } = resolveChecks(testCase, expectedEpubPath);
 
-=======
-  // If an EPUB golden exists, compare against it
->>>>>>> 92dbdefd
   if (expectedEpubPath && fs.existsSync(expectedEpubPath)) {
     console.log(`📚 Found EPUB golden: ${expectedEpubPath}`);
     try {
@@ -416,28 +366,16 @@
 
   console.log(`📏 Content length: ${plainText.length} chars`);
   let lengthOk = true;
-<<<<<<< HEAD
   if (minLength !== null && plainText.length < minLength) {
     console.log(`❌ Content too short (expected at least ${minLength} chars)`);
-=======
-  const minLength = Number.isFinite(testCase.minLength) ? testCase.minLength : 0;
-  if (article.content.length < minLength) {
-    console.log(`❌ Content too short (expected at least ${minLength} bytes)`);
->>>>>>> 92dbdefd
     lengthOk = false;
   } else if (minLength !== null) {
     console.log('✅ Content length OK');
   }
 
   let allPhrasesFound = true;
-<<<<<<< HEAD
   for (const phrase of expectedPhrases) {
     const found = plainText.toLowerCase().includes(String(phrase).toLowerCase());
-=======
-  const expectedPhrases = Array.isArray(testCase.expectedPhrases) ? testCase.expectedPhrases : [];
-  for (const phrase of expectedPhrases) {
-    const found = article.content.includes(phrase) || article.textContent?.includes(phrase);
->>>>>>> 92dbdefd
     if (found) {
       console.log(`✅ Found: "${phrase}"`);
     } else {

#!/usr/bin/env node

/**
 * Test article extraction WITH FiveFilters config - mirrors bookmarklet flow
 */

require('../support/network-guard');

const fs = require('fs');
const path = require('path');
const { JSDOM } = require('jsdom');
const AdmZip = require('adm-zip');
const ConfigFetcher = require('../../src/configFetcher');

const repoRoot = path.join(__dirname, '..', '..');
const configFetcher = new ConfigFetcher();

const UNSOLVED_ALLOWED_FIELDS = new Set([
  'name',
  'url',
  'htmlFile',
  'content',
  'expectedPhrases',
  'minLength',
  'notes'
]);

const SOLVED_ALLOWED_FIELDS = new Set([
  'name',
  'url',
  'htmlFile',
  'content',
  'expectedPhrases',
  'minLength',
  'notes'
]);

function validateTestCase(testCase, meta) {
  const errors = [];
  const warnings = [];

  if (!testCase || typeof testCase !== 'object' || Array.isArray(testCase)) {
    errors.push('Case must be a JSON object');
    return { ok: false, errors, warnings };
  }

  const allowed = meta.priority === 'UNSOLVED' ? UNSOLVED_ALLOWED_FIELDS : SOLVED_ALLOWED_FIELDS;
  for (const key of Object.keys(testCase)) {
    if (!allowed.has(key)) {
      warnings.push(`Unknown field "${key}" will be ignored`);
    }
  }

  if (!testCase.name || typeof testCase.name !== 'string') {
    errors.push('Missing or invalid "name" (string required)');
  }

  if (!testCase.url || typeof testCase.url !== 'string') {
    errors.push('Missing or invalid "url" (string required)');
  }

  if (testCase.htmlFile !== undefined && typeof testCase.htmlFile !== 'string') {
    errors.push('"htmlFile" must be a string when provided');
  }

  if (testCase.content !== undefined && typeof testCase.content !== 'string') {
    errors.push('"content" must be a string when provided');
  }

  if (meta.priority === 'UNSOLVED') {
    if (!testCase.htmlFile && !testCase.content) {
      errors.push('Unsolved cases require one of "htmlFile" or "content"');
    }
  } else if (!testCase.htmlFile && !testCase.content) {
    warnings.push('Solved case has no "htmlFile" or "content"; will rely on EPUB golden if present');
  }

  if (testCase.expectedPhrases !== undefined) {
    if (!Array.isArray(testCase.expectedPhrases)) {
      errors.push('"expectedPhrases" must be an array of strings');
    } else if (testCase.expectedPhrases.some(p => typeof p !== 'string')) {
      errors.push('"expectedPhrases" must contain only strings');
    }
  }

  if (testCase.minLength !== undefined) {
    if (!Number.isFinite(testCase.minLength)) {
      errors.push('"minLength" must be a finite number');
    } else if (testCase.minLength < 0) {
      errors.push('"minLength" must be >= 0');
    }
  }

  if (testCase.notes !== undefined && typeof testCase.notes !== 'string') {
    errors.push('"notes" must be a string when provided');
  }

  return { ok: errors.length === 0, errors, warnings };
}

<<<<<<< HEAD
function stripHtml(html) {
  return html.replace(/<[^>]*>/g, ' ').replace(/\s+/g, ' ').trim();
}

function normalizeText(text) {
  return text.replace(/&nbsp;/g, ' ').replace(/\s+/g, ' ').toLowerCase().trim();
}

function extractPlainTextFromEpub(epubPath) {
  const zip = new AdmZip(epubPath);
  const entries = zip.getEntries();
  let xhtml = '';
  entries.forEach(entry => {
    if (entry.entryName.endsWith('.xhtml') || entry.entryName.endsWith('.html')) {
      xhtml += zip.readAsText(entry);
    }
  });
  return stripHtml(
    xhtml
      .replace(/<script[\s\S]*?<\/script>/gi, ' ')
      .replace(/<style[\s\S]*?<\/style>/gi, ' ')
  );
}

function pickPhrases(text) {
  const words = text.split(' ');
  const pickWindow = (startIdx, windowSize) => words.slice(startIdx, startIdx + windowSize).join(' ');
  const len = words.length;
  const w = 12;
  const begin = pickWindow(0, w);
  const mid = pickWindow(Math.max(0, Math.floor(len * 0.5) - Math.floor(w / 2)), w);
  const end = pickWindow(Math.max(0, len - w), w);
  const phrases = [begin, mid, end]
    .map(s => s.replace(/[\s\u00A0]+/g, ' ').trim())
    .filter(Boolean);
  return [...new Set(phrases)];
}

function resolveExpectedEpubPath(testCase) {
  const baseFromHtml = testCase.htmlFile
    ? path.basename(testCase.htmlFile, path.extname(testCase.htmlFile))
    : null;
  const base = baseFromHtml || testCase.caseId;
  if (!base || !testCase.caseDir) return null;
  return path.join(testCase.caseDir, `${base}.expected.epub`);
}

function resolveChecks(testCase, expectedEpubPath) {
  let expectedPhrases = Array.isArray(testCase.expectedPhrases) ? testCase.expectedPhrases : [];
  let minLength = Number.isFinite(testCase.minLength) ? testCase.minLength : null;
  let epubText = null;

  if (
    expectedEpubPath &&
    fs.existsSync(expectedEpubPath) &&
    (expectedPhrases.length === 0 || minLength === null)
  ) {
=======
// Test extraction on a single HTML file
function testExtraction(testCase) {
  console.log(`\n📖 Testing: ${testCase.name} [${testCase.priority}]`);
  console.log('─'.repeat(50));
  
  // Load HTML or handle EPUB-only cases
  const htmlExists = testCase.htmlPath ? fs.existsSync(testCase.htmlPath) : false;
  const htmlFileBase = testCase.htmlPath
    ? path.basename(testCase.htmlPath, path.extname(testCase.htmlPath))
    : null;
  const expectedEpubPath = testCase.htmlPath
    ? path.join(path.dirname(testCase.htmlPath), htmlFileBase + '.expected.epub')
    : null;

  if (!htmlExists && expectedEpubPath && fs.existsSync(expectedEpubPath)) {
    console.log(`ℹ️ No HTML found, running EPUB-only validation using golden: ${expectedEpubPath}`);
>>>>>>> 92dbdefd
    try {
      epubText = extractPlainTextFromEpub(expectedEpubPath);
      if (expectedPhrases.length === 0) {
        expectedPhrases = pickPhrases(epubText);
      }
      if (minLength === null) {
        minLength = Math.floor(epubText.length * 0.9);
      }
    } catch (e) {
      console.log('⚠️  Failed to derive checks from EPUB:', e.message);
    }
  }

  return { expectedPhrases, minLength, epubText };
}

function loadReadability(window, document) {
  const readabilityCode = fs.readFileSync(path.join(repoRoot, 'public', 'readability.min.js'), 'utf8');
  const executeReadability = new Function('window', 'document', `
    ${readabilityCode}
    return window.Readability;
  `);
  const Readability = executeReadability(window, document);
  if (!Readability && !window.Readability) {
    throw new Error('Failed to load Readability');
  }
  window.Readability = Readability || window.Readability;
}

function applyHtmlPreprocessing(html, preprocessingRules) {
  let modifiedHtml = html;
  const extraRules = [];

  for (const rule of preprocessingRules || []) {
    if (rule.find && rule.replace !== undefined) {
      const findString = rule.find;
      const replaceString = rule.replace;
      modifiedHtml = modifiedHtml.split(findString).join(replaceString);

      const openingTagMatch = findString.match(/^<([a-zA-Z][a-zA-Z0-9-]*)$/);
      const replaceTagMatch = replaceString.match(/^<([a-zA-Z][a-zA-Z0-9-]*)$/);

      if (openingTagMatch && replaceTagMatch) {
        const originalTag = openingTagMatch[1];
        const newTag = replaceTagMatch[1];
        const closingFind = `</${originalTag}>`;
        const closingReplace = `</${newTag}>`;

        const alreadyDefined = preprocessingRules.some(r => r.find === closingFind);
        if (!alreadyDefined) {
          extraRules.push({ find: closingFind, replace: closingReplace });
        }
      }
    }
  }

  for (const extraRule of extraRules) {
    modifiedHtml = modifiedHtml.split(extraRule.find).join(extraRule.replace);
  }

  return modifiedHtml;
}

function evaluateXPath(doc, window, xpath, contextNode) {
  try {
    const result = doc.evaluate(
      xpath,
      contextNode || doc,
      null,
      window.XPathResult.FIRST_ORDERED_NODE_TYPE,
      null
    );
    return result.singleNodeValue;
  } catch (e) {
    return null;
  }
}

function evaluateXPathAll(doc, window, xpath, contextNode) {
  try {
    const result = doc.evaluate(
      xpath,
      contextNode || doc,
      null,
      window.XPathResult.ORDERED_NODE_SNAPSHOT_TYPE,
      null
    );
    const nodes = [];
    for (let i = 0; i < result.snapshotLength; i++) {
      nodes.push(result.snapshotItem(i));
    }
    return nodes;
  } catch (e) {
    return [];
  }
}

function cleanEmptyElements(element, window) {
  const emptyElements = element.querySelectorAll('p:empty, div:empty, span:empty');
  for (const el of emptyElements) {
    if (el && el.remove) {
      el.remove();
    }
  }

  const walker = element.ownerDocument.createTreeWalker(
    element,
    window.NodeFilter.SHOW_TEXT,
    null,
    false
  );

  let node;
  while ((node = walker.nextNode())) {
    if (node.nodeValue && /^\s*$/.test(node.nodeValue)) {
      const parent = node.parentNode;
      if (parent && parent.childNodes.length === 1 && parent.remove) {
        parent.remove();
      }
    }
  }
}

function pruneContent(element, window) {
  const serviceData = element.querySelectorAll('[data-candidate]');
  serviceData.forEach(node => node.removeAttribute('data-candidate'));

  const nofollowLinks = element.querySelectorAll('a[rel="nofollow"]');
  for (const link of nofollowLinks) {
    if (link && link.remove) {
      link.remove();
    }
  }

  const junkSelectors = ['input', 'button', 'nav', 'object', 'iframe', 'canvas'];
  for (const selector of junkSelectors) {
    const elements = element.querySelectorAll(selector);
    for (const el of elements) {
      if (el && el.remove) {
        el.remove();
      }
    }
  }
<<<<<<< HEAD

  const h1Elements = element.querySelectorAll('h1');
  for (const h1 of h1Elements) {
    if (h1 && h1.remove) {
      h1.remove();
    }
  }

  cleanEmptyElements(element, window);
}

function tidyContent(element, window) {
  const brGroups = element.querySelectorAll('br + br');
  for (const br of brGroups) {
    if (br.previousElementSibling && br.previousElementSibling.tagName === 'BR') {
      const p = element.ownerDocument.createElement('p');
      br.parentNode.insertBefore(p, br);
      br.remove();
      if (br.previousElementSibling) {
        br.previousElementSibling.remove();
      }
    }
  }

  const walker = element.ownerDocument.createTreeWalker(
    element,
    window.NodeFilter.SHOW_TEXT,
    null,
    false
  );

  let textNode;
  while ((textNode = walker.nextNode())) {
    if (textNode.nodeValue) {
      textNode.nodeValue = textNode.nodeValue.replace(/[ \t]+/g, ' ');
    }
  }

  const allElements = element.querySelectorAll('*');
  for (const el of allElements) {
    for (let i = el.attributes.length - 1; i >= 0; i--) {
      const attr = el.attributes[i];
      if (!attr.value || attr.value.trim() === '') {
        el.removeAttribute(attr.name);
      }
    }
  }
}

function cleanElementWithConfig(element, config, doc, window) {
  const clone = element.cloneNode(true);

  if (config.strip && config.strip.length > 0) {
    for (const rule of config.strip) {
      const toRemove = doc.evaluate(
        rule,
        clone,
        null,
        window.XPathResult.ORDERED_NODE_SNAPSHOT_TYPE,
        null
      );
      for (let i = toRemove.snapshotLength - 1; i >= 0; i--) {
        const node = toRemove.snapshotItem(i);
        if (node && node.parentNode) {
          node.parentNode.removeChild(node);
=======
  
  const html = fs.readFileSync(testCase.htmlPath, 'utf8');
  const url = testCase.url || 'https://newyorker.com/test';
  const dom = new JSDOM(html, { url });
  const window = dom.window;
  const document = window.document;
  const xpathResult = window.XPathResult;
  
  // Get hostname from URL
  const hostname = new URL(url).hostname.replace(/^www\./, '');
  
  // Load FiveFilters config if available
  const siteConfig = loadSiteConfig(hostname);
  
  if (siteConfig && xpathResult) {
    // Use FiveFilters config for extraction
    console.log('📋 Using FiveFilters extraction...');
    
    let extractedContent = '';
    let extractedTitle = '';
    
    // Extract body using XPath selectors
    for (const bodySelector of siteConfig.body) {
      try {
        const result = document.evaluate(
          bodySelector,
          document,
          null,
          xpathResult.ORDERED_NODE_SNAPSHOT_TYPE,
          null
        );

        if (result.snapshotLength > 0) {
          console.log(`   Found ${result.snapshotLength} content node(s) with: ${bodySelector}`);

          let element;
          if (result.snapshotLength === 1) {
            element = result.snapshotItem(0);
          } else {
            element = document.createElement('div');
            for (let i = 0; i < result.snapshotLength; i++) {
              const node = result.snapshotItem(i);
              if (node) {
                element.appendChild(node.cloneNode(true));
              }
            }
          }

          // Apply strip rules
          for (const stripRule of siteConfig.strip) {
            const stripResult = document.evaluate(
              stripRule,
              element,
              null,
              xpathResult.UNORDERED_NODE_SNAPSHOT_TYPE,
              null
            );

            for (let i = stripResult.snapshotLength - 1; i >= 0; i--) {
              const nodeToRemove = stripResult.snapshotItem(i);
              if (nodeToRemove && nodeToRemove.parentNode) {
                nodeToRemove.parentNode.removeChild(nodeToRemove);
              }
            }
          }

          const candidateContent = element.innerHTML || '';
          const candidateText = element.textContent || '';
          if (candidateText.trim().length > 0) {
            extractedContent = candidateContent;
            break;
          }
        }
      } catch (e) {
        console.log(`   XPath error for ${bodySelector}: ${e.message}`);
      }
    }
    
    // Extract title
    for (const titleSelector of siteConfig.title || []) {
      try {
        const result = document.evaluate(
          titleSelector,
          document,
          null,
          xpathResult.FIRST_ORDERED_NODE_TYPE,
          null
        );
        
        if (result.singleNodeValue) {
          extractedTitle = titleSelector.endsWith('/@content') 
            ? result.singleNodeValue.value 
            : result.singleNodeValue.textContent;
          if (extractedTitle) break;
>>>>>>> 92dbdefd
        }
      }
    }
<<<<<<< HEAD
  }

  if (config.strip_id_or_class && config.strip_id_or_class.length > 0) {
    for (const rawSelector of config.strip_id_or_class) {
      const selector = rawSelector.replace(/['"]/g, '');
      const elements = clone.querySelectorAll(
        `[class*="${selector}"], [id*="${selector}"]`
      );
      for (const el of elements) {
        if (el && el.remove) {
          el.remove();
        }
=======
    
    if (extractedContent) {
      // Check extraction results
      console.log(`📏 Content length: ${extractedContent.length} bytes`);
      
      const minLength = Number.isFinite(testCase.minLength) ? testCase.minLength : 0;
      let lengthOk = true;
      if (extractedContent.length < minLength) {
        console.log(`❌ Content too short (expected at least ${minLength} bytes)`);
        lengthOk = false;
      } else {
        console.log(`✅ Content length OK`);
>>>>>>> 92dbdefd
      }
    }
  }

  if (config.strip_image_src && config.strip_image_src.length > 0) {
    for (const rawPattern of config.strip_image_src) {
      const pattern = rawPattern.replace(/['"]/g, '');
      const images = clone.querySelectorAll(`img[src*="${pattern}"]`);
      for (const img of images) {
        if (img && img.remove) {
          img.remove();
        }
      }
<<<<<<< HEAD
    }
  }

  if (config.prune === true) {
    pruneContent(clone, window);
  }

  if (config.tidy === true) {
    tidyContent(clone, window);
  }

  return clone;
}

function extractWithSiteConfig(doc, window, config) {
  if (!config || !config.body || config.body.length === 0) {
    return null;
  }

  if (config.preferJsonLd) {
    return null;
  }

  const result = {
    source: 'site-config'
  };

  let titleExtracted = false;
  if (config.title && config.title.length > 0) {
    for (const xpath of config.title) {
      const element = evaluateXPath(doc, window, xpath);
      if (element) {
        result.title = xpath.endsWith('/@content') ? element.value : element.textContent;
        if (result.title) {
          result.title = result.title.trim();
          titleExtracted = true;
          break;
=======
      
      // Check for expected phrases
      let allPhrasesFound = true;
      const plainText = (() => {
        const wrapper = document.createElement('div');
        wrapper.innerHTML = extractedContent;
        return (wrapper.textContent || wrapper.innerText || '').trim();
      })();
      
      const expectedPhrases = Array.isArray(testCase.expectedPhrases) ? testCase.expectedPhrases : [];
      for (const phrase of expectedPhrases) {
        const found = extractedContent.includes(phrase) || plainText.includes(phrase);
        if (found) {
          console.log(`✅ Found: "${phrase}"`);
        } else {
          console.log(`❌ Missing: "${phrase}"`);
          allPhrasesFound = false;
>>>>>>> 92dbdefd
        }
      }
    }
  }

  const shouldAutoDetectTitle =
    !config.title || config.title.length === 0 || (!titleExtracted && config.autodetect_on_failure !== false);
  if (!titleExtracted && shouldAutoDetectTitle) {
    if (doc.title) {
      result.title = doc.title.trim();
    }
  }

  for (const bodyXPath of config.body) {
    const elements = evaluateXPathAll(doc, window, bodyXPath);
    if (!elements || elements.length === 0) {
      continue;
    }

    let bodyElement;
    if (elements.length === 1) {
      bodyElement = elements[0];
    } else {
      bodyElement = doc.createElement('div');
      for (const el of elements) {
        bodyElement.appendChild(el.cloneNode(true));
      }
    }

    const cleanElement = cleanElementWithConfig(bodyElement, config, doc, window);
    result.content = cleanElement.innerHTML;
    result.textContent = cleanElement.textContent || cleanElement.innerText || '';
    result.length = result.textContent.length;

    if (result.textContent && result.textContent.trim().length > 0) {
      break;
    }
  } else if (siteConfig && !xpathResult) {
    console.log('❌ XPathResult not available in JSDOM, falling back to Readability');
  }

  if (config.author) {
    for (const xpath of config.author) {
      const element = evaluateXPath(doc, window, xpath);
      if (element) {
        result.byline = xpath.endsWith('/@content') ? element.value : element.textContent;
        if (result.byline) {
          result.byline = result.byline.trim();
          break;
        }
      }
    }
  }

  return result.content ? result : null;
}

function loadTestCases() {
  const testCases = [];
  const errors = [];

  function loadDir(dirName, priority) {
    const dirPath = path.join(repoRoot, 'test-cases', dirName);
    if (!fs.existsSync(dirPath)) return;
    const files = fs.readdirSync(dirPath).filter(f => f.endsWith('.json'));
    for (const file of files) {
      const filePath = path.join(dirPath, file);
      const testCase = JSON.parse(fs.readFileSync(filePath, 'utf8'));
      const caseId = path.basename(file, '.json');
      const meta = {
        priority,
        caseId,
        caseDir: dirPath,
        caseFile: filePath
      };
      const validation = validateTestCase(testCase, meta);
      if (validation.warnings.length > 0) {
        for (const warning of validation.warnings) {
          console.log(`⚠️  ${warning} (${filePath})`);
        }
      }
      if (!validation.ok) {
        for (const err of validation.errors) {
          errors.push(`${err} (${filePath})`);
        }
        continue;
      }

      if (testCase.htmlFile) {
        testCase.htmlPath = path.join(dirPath, testCase.htmlFile);
      } else if (typeof testCase.content === 'string' && testCase.content.length > 0) {
        testCase.htmlContent = testCase.content;
      }
      testCase.priority = priority;
      testCase.caseId = caseId;
      testCase.caseDir = dirPath;
      testCase.caseFile = filePath;
      testCases.push(testCase);
    }
  }

  loadDir('unsolved', 'UNSOLVED');
  loadDir('solved', 'SOLVED');

  if (errors.length > 0) {
    console.log('\n❌ Schema validation errors:');
    for (const err of errors) {
      console.log(`  - ${err}`);
    }
    process.exit(1);
  }

  const onlySolved = String(process.env.ONLY_SOLVED || '').toLowerCase() === 'true';
  const onlyUnsolved = String(process.env.ONLY_UNSOLVED || '').toLowerCase() === 'true';

  if (onlySolved && onlyUnsolved) {
    return testCases.filter(tc => tc.priority === 'SOLVED');
  }
  if (onlySolved) {
    return testCases.filter(tc => tc.priority === 'SOLVED');
  }
  if (onlyUnsolved) {
    return testCases.filter(tc => tc.priority === 'UNSOLVED');
  }

  return testCases;
}

async function runExtractionWithConfig(html, url) {
  const hostname = new URL(url).hostname.replace(/^www\./, '');
  const config = await configFetcher.getConfigForSite(hostname);

  if (config) {
    console.log(`✅ Loaded FiveFilters config for ${hostname}`);
    let finalHtml = html;
    if (config.htmlPreprocessing && config.htmlPreprocessing.length > 0) {
      finalHtml = applyHtmlPreprocessing(html, config.htmlPreprocessing);
      console.log(`   Applied ${config.htmlPreprocessing.length} preprocessing rule(s)`);
    }

    const processedDom = new JSDOM(finalHtml, { url });
    const processedWindow = processedDom.window;
    const processedDoc = processedWindow.document;

    const siteConfigResult = extractWithSiteConfig(processedDoc, processedWindow, config);
    if (siteConfigResult && siteConfigResult.content) {
      return { article: siteConfigResult, method: 'site-config' };
    }

    console.log('❌ FiveFilters extraction failed, falling back to Readability');
    loadReadability(processedWindow, processedDoc);
    const reader = new processedWindow.Readability(processedDoc);
    return { article: reader.parse(), method: 'readability-fallback' };
  }

  console.log(`❌ No FiveFilters config for ${hostname}`);
  const dom = new JSDOM(html, { url });
  const window = dom.window;
  const document = window.document;
  loadReadability(window, document);
  const reader = new window.Readability(document);
  return { article: reader.parse(), method: 'readability' };
}

// Test extraction on a single HTML file
async function testExtraction(testCase) {
  console.log(`\n📖 Testing: ${testCase.name} [${testCase.priority}]`);
  console.log('─'.repeat(50));

  const expectedEpubPath = resolveExpectedEpubPath(testCase);
  const htmlExists = testCase.htmlPath ? fs.existsSync(testCase.htmlPath) : false;
  const htmlContent = testCase.htmlContent;

  if (!htmlExists && !htmlContent) {
    if (expectedEpubPath && fs.existsSync(expectedEpubPath)) {
      console.log(`ℹ️ No HTML found, running EPUB-only validation using golden: ${expectedEpubPath}`);
      try {
        const { expectedPhrases, minLength, epubText } = resolveChecks(testCase, expectedEpubPath);
        const plainText = epubText || extractPlainTextFromEpub(expectedEpubPath);
        console.log(`📏 EPUB XHTML text length: ${plainText.length} chars`);
        let lengthOk = true;
        if (minLength !== null && plainText.length < minLength) {
          console.log(`❌ EPUB content too short (expected at least ${minLength} chars)`);
          lengthOk = false;
        } else if (minLength !== null) {
          console.log('✅ EPUB content length OK');
        }

        let allPhrasesFound = true;
        for (const phrase of expectedPhrases) {
          const found = plainText.toLowerCase().includes(String(phrase).toLowerCase());
          console.log(`${found ? '✅' : '❌'} ${found ? 'Found' : 'Missing'}: "${phrase}"`);
          if (!found) allPhrasesFound = false;
        }

        return { status: allPhrasesFound && lengthOk ? 'pass' : 'fail' };
      } catch (e) {
        console.log('❌ EPUB-only validation failed:', e.message);
        return { status: 'fail' };
      }
    }

    if (testCase.priority === 'SOLVED') {
      console.log('⚠️  No HTML or inline content provided, skipping case');
      return { status: 'skip' };
    }

    console.log('❌ Test file not found and no inline content provided');
    return { status: 'fail' };
  }

  const html = htmlExists ? fs.readFileSync(testCase.htmlPath, 'utf8') : htmlContent;
  const url = testCase.url || 'https://example.com';

  let extraction;
  try {
    extraction = await runExtractionWithConfig(html, url);
  } catch (err) {
    console.log('❌ Extraction error:', err.message);
    return { status: 'fail' };
  }

  const article = extraction.article;
  if (!article || !article.content) {
    console.log('❌ No content extracted');
<<<<<<< HEAD
    return { status: 'fail' };
  }

  const { expectedPhrases, minLength } = resolveChecks(testCase, expectedEpubPath);

  if (expectedEpubPath && fs.existsSync(expectedEpubPath)) {
    console.log(`📚 Found EPUB golden: ${expectedEpubPath}`);
    try {
      const expectedText = normalizeText(extractPlainTextFromEpub(expectedEpubPath));
      const actualText = normalizeText(stripHtml(article.content));
=======
    return false;
  }
  
  // Check content length
  console.log(`📏 Content length: ${article.content.length} bytes`);
  const minLength = Number.isFinite(testCase.minLength) ? testCase.minLength : 0;
  let lengthOk = true;
  if (article.content.length < minLength) {
    console.log(`❌ Content too short (expected at least ${minLength} bytes)`);
    lengthOk = false;
  } else {
    console.log(`✅ Content length OK`);
  }

  // EPUB golden compare if available
  // Recompute EPUB path for readability fallback section
  const htmlFileBase2 = path.basename(testCase.htmlPath, path.extname(testCase.htmlPath));
  const expectedEpubPath2 = path.join(path.dirname(testCase.htmlPath), htmlFileBase2 + '.expected.epub');
  if (expectedEpubPath2 && fs.existsSync(expectedEpubPath2)) {
    console.log(`📚 Found EPUB golden: ${expectedEpubPath2}`);
    try {
      const zip = new AdmZip(expectedEpubPath2);
      const entries = zip.getEntries();
      let expectedXhtml = '';
      entries.forEach(entry => {
        if (entry.entryName.endsWith('.xhtml') || entry.entryName.endsWith('.html')) {
          expectedXhtml += zip.readAsText(entry);
        }
      });
      const normalize = (s) => s.replace(/<[^>]*>/g, ' ').replace(/&nbsp;/g, ' ').toLowerCase().replace(/\s+/g, ' ').trim();
      const expectedText = normalize(expectedXhtml);
      const actualText = normalize(article.content);
>>>>>>> 92dbdefd
      const lenDiff = Math.abs(actualText.length - expectedText.length);
      const relDiff = expectedText.length
        ? (lenDiff / Math.max(actualText.length, expectedText.length))
        : 0;
      const containsEither =
        actualText.includes(expectedText.substring(0, Math.min(200, expectedText.length))) ||
        expectedText.includes(actualText.substring(0, Math.min(200, actualText.length)));
      if (relDiff < 0.1 && containsEither) {
        console.log('✅ EPUB golden comparison passed (len diff < 10% and content aligned)');
      } else {
        console.log('❌ EPUB golden comparison failed');
        console.log(
          `   Expected length: ${expectedText.length}, Actual length: ${actualText.length}, Rel diff: ${(relDiff * 100).toFixed(1)}%`
        );
        return { status: 'fail' };
      }
    } catch (e) {
      console.log('❌ Failed to read/compare EPUB golden:', e.message);
      return { status: 'fail' };
    }
  }

  const plainText = stripHtml(article.content);

  console.log(`📏 Content length: ${plainText.length} chars`);
  let lengthOk = true;
  if (minLength !== null && plainText.length < minLength) {
    console.log(`❌ Content too short (expected at least ${minLength} chars)`);
    lengthOk = false;
  } else if (minLength !== null) {
    console.log('✅ Content length OK');
  }

  let allPhrasesFound = true;
<<<<<<< HEAD
  for (const phrase of expectedPhrases) {
    const found = plainText.toLowerCase().includes(String(phrase).toLowerCase());
=======
  const expectedPhrasesFallback = Array.isArray(testCase.expectedPhrases) ? testCase.expectedPhrases : [];
  for (const phrase of expectedPhrasesFallback) {
    const found = article.content.includes(phrase) || article.textContent?.includes(phrase);
>>>>>>> 92dbdefd
    if (found) {
      console.log(`✅ Found: "${phrase}"`);
    } else {
      console.log(`❌ Missing: "${phrase}"`);
      allPhrasesFound = false;
    }
  }

  console.log('\n📄 Content preview:');
  console.log('Beginning:', plainText.substring(0, 100) + '...');
  console.log('Ending:', '...' + plainText.substring(Math.max(0, plainText.length - 100)));

  if (testCase.notes) {
    console.log('\n📝 Notes:', testCase.notes);
  }

<<<<<<< HEAD
  console.log(`\n🔎 Extraction method: ${extraction.method}`);

  return { status: allPhrasesFound && lengthOk ? 'pass' : 'fail' };
=======
// Load test cases from folders
function loadTestCases() {
  const testCases = [];
  
  // Load unsolved cases (high priority)
  const unsolvedDir = path.join(repoRoot, 'test-cases', 'unsolved');
  if (fs.existsSync(unsolvedDir)) {
    const files = fs.readdirSync(unsolvedDir).filter(f => f.endsWith('.json'));
    for (const file of files) {
      const testCase = JSON.parse(fs.readFileSync(path.join(unsolvedDir, file), 'utf8'));
      if (!testCase.name || !testCase.htmlFile) {
        continue;
      }
      testCase.htmlPath = path.join(unsolvedDir, testCase.htmlFile);
      testCase.priority = 'UNSOLVED';
      testCases.push(testCase);
    }
  }
  
  // Load solved cases (regression tests)
  const solvedDir = path.join(repoRoot, 'test-cases', 'solved');
  if (fs.existsSync(solvedDir)) {
    const files = fs.readdirSync(solvedDir).filter(f => f.endsWith('.json'));
    for (const file of files) {
      const testCase = JSON.parse(fs.readFileSync(path.join(solvedDir, file), 'utf8'));
      if (!testCase.name || !testCase.htmlFile) {
        continue;
      }
      testCase.htmlPath = path.join(solvedDir, testCase.htmlFile);
      testCase.priority = 'SOLVED';
      testCases.push(testCase);
    }
  }
  
  return testCases;
>>>>>>> 92dbdefd
}

async function runTests() {
  console.log('🧪 Running Article Extraction Tests (with FiveFilters)');
  console.log('═'.repeat(50));

  const testCases = loadTestCases();
  console.log(`Found ${testCases.length} test case(s)`);

  let solvedPassed = 0;
  let solvedFailed = 0;
  let unsolvedPassedCount = 0;
  let unsolvedFailedCount = 0;
  let skipped = 0;
  const unsolvedPassed = [];

  for (const testCase of testCases) {
    const result = await testExtraction(testCase);
    if (result.status === 'pass') {
      if (testCase.priority === 'UNSOLVED') {
        unsolvedPassedCount++;
        unsolvedPassed.push(testCase.name);
      } else {
        solvedPassed++;
      }
    } else if (result.status === 'skip') {
      skipped++;
    } else {
      if (testCase.priority === 'UNSOLVED') {
        unsolvedFailedCount++;
      } else {
        solvedFailed++;
      }
    }
  }

  const passed = solvedPassed + unsolvedPassedCount;
  const failed = solvedFailed + unsolvedFailedCount;

  console.log('\n' + '═'.repeat(50));
  console.log(`📊 Results: ${passed} passed, ${failed} failed, ${skipped} skipped`);
  console.log(`   Solved: ${solvedPassed} passed, ${solvedFailed} failed`);
  console.log(`   Unsolved: ${unsolvedPassedCount} passed, ${unsolvedFailedCount} failed`);

  if (unsolvedPassed.length > 0) {
    console.log('\n🎉 UNSOLVED CASES NOW PASSING:');
    for (const name of unsolvedPassed) {
      console.log(`  ✅ ${name}`);
      console.log('     → Move to test-cases/solved/ to mark as regression test');
    }
  }

  const ranSolved = solvedPassed + solvedFailed > 0;
  const shouldFailOnUnsolved = !ranSolved;
  return solvedFailed === 0 && (!shouldFailOnUnsolved || unsolvedFailedCount === 0);
}

runTests()
  .then(success => process.exit(success ? 0 : 1))
  .catch(err => {
    console.error('❌ Test runner error:', err);
    process.exit(1);
  });<|MERGE_RESOLUTION|>--- conflicted
+++ resolved
@@ -98,7 +98,6 @@
   return { ok: errors.length === 0, errors, warnings };
 }
 
-<<<<<<< HEAD
 function stripHtml(html) {
   return html.replace(/<[^>]*>/g, ' ').replace(/\s+/g, ' ').trim();
 }
@@ -156,24 +155,6 @@
     fs.existsSync(expectedEpubPath) &&
     (expectedPhrases.length === 0 || minLength === null)
   ) {
-=======
-// Test extraction on a single HTML file
-function testExtraction(testCase) {
-  console.log(`\n📖 Testing: ${testCase.name} [${testCase.priority}]`);
-  console.log('─'.repeat(50));
-  
-  // Load HTML or handle EPUB-only cases
-  const htmlExists = testCase.htmlPath ? fs.existsSync(testCase.htmlPath) : false;
-  const htmlFileBase = testCase.htmlPath
-    ? path.basename(testCase.htmlPath, path.extname(testCase.htmlPath))
-    : null;
-  const expectedEpubPath = testCase.htmlPath
-    ? path.join(path.dirname(testCase.htmlPath), htmlFileBase + '.expected.epub')
-    : null;
-
-  if (!htmlExists && expectedEpubPath && fs.existsSync(expectedEpubPath)) {
-    console.log(`ℹ️ No HTML found, running EPUB-only validation using golden: ${expectedEpubPath}`);
->>>>>>> 92dbdefd
     try {
       epubText = extractPlainTextFromEpub(expectedEpubPath);
       if (expectedPhrases.length === 0) {
@@ -317,7 +298,6 @@
       }
     }
   }
-<<<<<<< HEAD
 
   const h1Elements = element.querySelectorAll('h1');
   for (const h1 of h1Elements) {
@@ -383,106 +363,9 @@
         const node = toRemove.snapshotItem(i);
         if (node && node.parentNode) {
           node.parentNode.removeChild(node);
-=======
-  
-  const html = fs.readFileSync(testCase.htmlPath, 'utf8');
-  const url = testCase.url || 'https://newyorker.com/test';
-  const dom = new JSDOM(html, { url });
-  const window = dom.window;
-  const document = window.document;
-  const xpathResult = window.XPathResult;
-  
-  // Get hostname from URL
-  const hostname = new URL(url).hostname.replace(/^www\./, '');
-  
-  // Load FiveFilters config if available
-  const siteConfig = loadSiteConfig(hostname);
-  
-  if (siteConfig && xpathResult) {
-    // Use FiveFilters config for extraction
-    console.log('📋 Using FiveFilters extraction...');
-    
-    let extractedContent = '';
-    let extractedTitle = '';
-    
-    // Extract body using XPath selectors
-    for (const bodySelector of siteConfig.body) {
-      try {
-        const result = document.evaluate(
-          bodySelector,
-          document,
-          null,
-          xpathResult.ORDERED_NODE_SNAPSHOT_TYPE,
-          null
-        );
-
-        if (result.snapshotLength > 0) {
-          console.log(`   Found ${result.snapshotLength} content node(s) with: ${bodySelector}`);
-
-          let element;
-          if (result.snapshotLength === 1) {
-            element = result.snapshotItem(0);
-          } else {
-            element = document.createElement('div');
-            for (let i = 0; i < result.snapshotLength; i++) {
-              const node = result.snapshotItem(i);
-              if (node) {
-                element.appendChild(node.cloneNode(true));
-              }
-            }
-          }
-
-          // Apply strip rules
-          for (const stripRule of siteConfig.strip) {
-            const stripResult = document.evaluate(
-              stripRule,
-              element,
-              null,
-              xpathResult.UNORDERED_NODE_SNAPSHOT_TYPE,
-              null
-            );
-
-            for (let i = stripResult.snapshotLength - 1; i >= 0; i--) {
-              const nodeToRemove = stripResult.snapshotItem(i);
-              if (nodeToRemove && nodeToRemove.parentNode) {
-                nodeToRemove.parentNode.removeChild(nodeToRemove);
-              }
-            }
-          }
-
-          const candidateContent = element.innerHTML || '';
-          const candidateText = element.textContent || '';
-          if (candidateText.trim().length > 0) {
-            extractedContent = candidateContent;
-            break;
-          }
-        }
-      } catch (e) {
-        console.log(`   XPath error for ${bodySelector}: ${e.message}`);
-      }
-    }
-    
-    // Extract title
-    for (const titleSelector of siteConfig.title || []) {
-      try {
-        const result = document.evaluate(
-          titleSelector,
-          document,
-          null,
-          xpathResult.FIRST_ORDERED_NODE_TYPE,
-          null
-        );
-        
-        if (result.singleNodeValue) {
-          extractedTitle = titleSelector.endsWith('/@content') 
-            ? result.singleNodeValue.value 
-            : result.singleNodeValue.textContent;
-          if (extractedTitle) break;
->>>>>>> 92dbdefd
-        }
-      }
-    }
-<<<<<<< HEAD
+        }
+      }
+    }
   }
 
   if (config.strip_id_or_class && config.strip_id_or_class.length > 0) {
@@ -495,20 +378,6 @@
         if (el && el.remove) {
           el.remove();
         }
-=======
-    
-    if (extractedContent) {
-      // Check extraction results
-      console.log(`📏 Content length: ${extractedContent.length} bytes`);
-      
-      const minLength = Number.isFinite(testCase.minLength) ? testCase.minLength : 0;
-      let lengthOk = true;
-      if (extractedContent.length < minLength) {
-        console.log(`❌ Content too short (expected at least ${minLength} bytes)`);
-        lengthOk = false;
-      } else {
-        console.log(`✅ Content length OK`);
->>>>>>> 92dbdefd
       }
     }
   }
@@ -522,7 +391,6 @@
           img.remove();
         }
       }
-<<<<<<< HEAD
     }
   }
 
@@ -560,25 +428,6 @@
           result.title = result.title.trim();
           titleExtracted = true;
           break;
-=======
-      
-      // Check for expected phrases
-      let allPhrasesFound = true;
-      const plainText = (() => {
-        const wrapper = document.createElement('div');
-        wrapper.innerHTML = extractedContent;
-        return (wrapper.textContent || wrapper.innerText || '').trim();
-      })();
-      
-      const expectedPhrases = Array.isArray(testCase.expectedPhrases) ? testCase.expectedPhrases : [];
-      for (const phrase of expectedPhrases) {
-        const found = extractedContent.includes(phrase) || plainText.includes(phrase);
-        if (found) {
-          console.log(`✅ Found: "${phrase}"`);
-        } else {
-          console.log(`❌ Missing: "${phrase}"`);
-          allPhrasesFound = false;
->>>>>>> 92dbdefd
         }
       }
     }
@@ -616,8 +465,6 @@
     if (result.textContent && result.textContent.trim().length > 0) {
       break;
     }
-  } else if (siteConfig && !xpathResult) {
-    console.log('❌ XPathResult not available in JSDOM, falling back to Readability');
   }
 
   if (config.author) {
@@ -804,7 +651,6 @@
   const article = extraction.article;
   if (!article || !article.content) {
     console.log('❌ No content extracted');
-<<<<<<< HEAD
     return { status: 'fail' };
   }
 
@@ -815,40 +661,6 @@
     try {
       const expectedText = normalizeText(extractPlainTextFromEpub(expectedEpubPath));
       const actualText = normalizeText(stripHtml(article.content));
-=======
-    return false;
-  }
-  
-  // Check content length
-  console.log(`📏 Content length: ${article.content.length} bytes`);
-  const minLength = Number.isFinite(testCase.minLength) ? testCase.minLength : 0;
-  let lengthOk = true;
-  if (article.content.length < minLength) {
-    console.log(`❌ Content too short (expected at least ${minLength} bytes)`);
-    lengthOk = false;
-  } else {
-    console.log(`✅ Content length OK`);
-  }
-
-  // EPUB golden compare if available
-  // Recompute EPUB path for readability fallback section
-  const htmlFileBase2 = path.basename(testCase.htmlPath, path.extname(testCase.htmlPath));
-  const expectedEpubPath2 = path.join(path.dirname(testCase.htmlPath), htmlFileBase2 + '.expected.epub');
-  if (expectedEpubPath2 && fs.existsSync(expectedEpubPath2)) {
-    console.log(`📚 Found EPUB golden: ${expectedEpubPath2}`);
-    try {
-      const zip = new AdmZip(expectedEpubPath2);
-      const entries = zip.getEntries();
-      let expectedXhtml = '';
-      entries.forEach(entry => {
-        if (entry.entryName.endsWith('.xhtml') || entry.entryName.endsWith('.html')) {
-          expectedXhtml += zip.readAsText(entry);
-        }
-      });
-      const normalize = (s) => s.replace(/<[^>]*>/g, ' ').replace(/&nbsp;/g, ' ').toLowerCase().replace(/\s+/g, ' ').trim();
-      const expectedText = normalize(expectedXhtml);
-      const actualText = normalize(article.content);
->>>>>>> 92dbdefd
       const lenDiff = Math.abs(actualText.length - expectedText.length);
       const relDiff = expectedText.length
         ? (lenDiff / Math.max(actualText.length, expectedText.length))
@@ -883,14 +695,8 @@
   }
 
   let allPhrasesFound = true;
-<<<<<<< HEAD
   for (const phrase of expectedPhrases) {
     const found = plainText.toLowerCase().includes(String(phrase).toLowerCase());
-=======
-  const expectedPhrasesFallback = Array.isArray(testCase.expectedPhrases) ? testCase.expectedPhrases : [];
-  for (const phrase of expectedPhrasesFallback) {
-    const found = article.content.includes(phrase) || article.textContent?.includes(phrase);
->>>>>>> 92dbdefd
     if (found) {
       console.log(`✅ Found: "${phrase}"`);
     } else {
@@ -907,47 +713,9 @@
     console.log('\n📝 Notes:', testCase.notes);
   }
 
-<<<<<<< HEAD
   console.log(`\n🔎 Extraction method: ${extraction.method}`);
 
   return { status: allPhrasesFound && lengthOk ? 'pass' : 'fail' };
-=======
-// Load test cases from folders
-function loadTestCases() {
-  const testCases = [];
-  
-  // Load unsolved cases (high priority)
-  const unsolvedDir = path.join(repoRoot, 'test-cases', 'unsolved');
-  if (fs.existsSync(unsolvedDir)) {
-    const files = fs.readdirSync(unsolvedDir).filter(f => f.endsWith('.json'));
-    for (const file of files) {
-      const testCase = JSON.parse(fs.readFileSync(path.join(unsolvedDir, file), 'utf8'));
-      if (!testCase.name || !testCase.htmlFile) {
-        continue;
-      }
-      testCase.htmlPath = path.join(unsolvedDir, testCase.htmlFile);
-      testCase.priority = 'UNSOLVED';
-      testCases.push(testCase);
-    }
-  }
-  
-  // Load solved cases (regression tests)
-  const solvedDir = path.join(repoRoot, 'test-cases', 'solved');
-  if (fs.existsSync(solvedDir)) {
-    const files = fs.readdirSync(solvedDir).filter(f => f.endsWith('.json'));
-    for (const file of files) {
-      const testCase = JSON.parse(fs.readFileSync(path.join(solvedDir, file), 'utf8'));
-      if (!testCase.name || !testCase.htmlFile) {
-        continue;
-      }
-      testCase.htmlPath = path.join(solvedDir, testCase.htmlFile);
-      testCase.priority = 'SOLVED';
-      testCases.push(testCase);
-    }
-  }
-  
-  return testCases;
->>>>>>> 92dbdefd
 }
 
 async function runTests() {
